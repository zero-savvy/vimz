--- conflicted
+++ resolved
@@ -34,20 +34,13 @@
             var conv_value = 0;
             for (var m = 0; m < kernel_size; m++) {
                 for (var n = 0; n < kernel_size; n++) {
-<<<<<<< HEAD
                     conv_value += decompressed_row_orig[m][i + n][color]; // * kernel[m][n]; --> because all kernel values are 1 in blur!
                     // log(decompressed_row_orig[m][i + n][color], kernel[m][n]);
                 }
             }
             // log(decompressed_row_conv[i][color], conv_value);
             lt[i][color][0] = LessEqThan(13);
-=======
-                    conv_value += decompressed_row_orig[m][i + n][color] * kernel[m][n];
-                }
-            }
-   
-            lt[i][color][0] = LessEqThan(16);
->>>>>>> 020836b3
+
             lt[i][color][0].in[0] <== conv_value - decompressed_row_conv[i][color] * weight;
             lt[i][color][0].in[1] <== weight;
             lt[i][color][1] = LessEqThan(13);
